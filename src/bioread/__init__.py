--- conflicted
+++ resolved
@@ -13,12 +13,8 @@
 
 def read_file(filelike, simple_layout=False):
     """
-    Read a file (either an IO object or a filename) and return a biopac.Datafile
-    object. Simply a shorthand for bioread.readers.AcqReader.read_file()
+    Read a file (either an IO object or a filename) and return a biopac.
+    Datafile object.
+    Simply a shorthand for bioread.readers.AcqReader.read_file()
     """
-<<<<<<< HEAD
-    return AcqReader.read_file(filelike, simple_layout)
-  
-=======
-    return AcqReader(simple_layout).read_file(filelike)
->>>>>>> dbec814d
+    return AcqReader.read_file(filelike, simple_layout)